use crate::line_collector::NO_EOF_NEWLINE_MARKER_HOLDER;
<<<<<<< HEAD
use crate::token_collector::{
    bridge_consecutive_highlighted_tokens, highlight_nonleading_tabs,
    highlight_trailing_whitespace, render, unhighlight_noisy_rows,
};
=======
use crate::token_collector::{render, LINE_STYLE_NEW, LINE_STYLE_OLD};
>>>>>>> 1277ff42
use crate::tokenizer;
use crate::{
    constants::*,
    token_collector::{Style, StyledToken},
};
use diffus::{
    edit::{self, collection},
    Diffable,
};

/// Like format!(), but faster for our special case
fn format_simple_line(old_new: &str, plus_minus: char, contents: &str) -> String {
    let mut line = String::with_capacity(old_new.len() + 1 + contents.len() + NORMAL.len());
    line.push_str(old_new);
    line.push(plus_minus);
    line.push_str(contents);
    line.push_str(NORMAL);
    return line;
}

/// Format old and new lines in OLD and NEW colors.
///
/// No intra-line refinement.
#[must_use]
fn format_simple(old_text: &str, new_text: &str) -> Vec<String> {
    let mut lines: Vec<String> = Vec::new();

    for old_line in old_text.lines() {
        // Use a specialized line formatter since this code is in a hot path
        lines.push(format_simple_line(OLD, '-', old_line));
    }
    if (!old_text.is_empty()) && !old_text.ends_with('\n') {
        let no_eof_newline_marker_guard = NO_EOF_NEWLINE_MARKER_HOLDER.lock().unwrap();
        let no_eof_newline_marker = no_eof_newline_marker_guard.as_ref().unwrap();
        lines.push(format!(
            "{NO_EOF_NEWLINE_COLOR}{no_eof_newline_marker}{NORMAL}"
        ));
    }

    let announce_lost_newline = !new_text.is_empty() && !new_text.ends_with('\n');
    for (line_number, add_line) in new_text.lines().enumerate() {
        let new_line: String =
            if announce_lost_newline && line_number == new_text.lines().count() - 1 {
                // Add a red highlighted newline symbol at the end
                format!("{NEW}+{add_line}{OLD}{INVERSE_VIDEO}⏎{NORMAL}")
            } else {
                // Use a specialized line formatter since this code is in a hot path
                format_simple_line(NEW, '+', add_line)
            };
        lines.push(new_line);
    }
    if (!new_text.is_empty()) && !new_text.ends_with('\n') {
        let no_eof_newline_marker_guard = NO_EOF_NEWLINE_MARKER_HOLDER.lock().unwrap();
        let no_eof_newline_marker = no_eof_newline_marker_guard.as_ref().unwrap();
        lines.push(format!(
            "{NO_EOF_NEWLINE_COLOR}{no_eof_newline_marker}{NORMAL}"
        ));
    }

    return lines;
}

/// LCS is O(m * n) complexity. If it gets too complex, refining will take too
/// much time and memory, so we shouldn't.
///
/// Ref: https://github.com/walles/riff/issues/35
fn too_large_to_refine(old_text: &str, new_text: &str) -> bool {
    let complexity = (old_text.len() as u64) * (new_text.len() as u64);

    // Around this point refining starts taking near one second on Johan's
    // laptop. Numbers have been invented through experimentation.
    return complexity > 13_000u64 * 13_000u64;
}

/// Returns a vector of ANSI highlighted lines
#[must_use]
pub fn format(old_text: &str, new_text: &str) -> Vec<String> {
    if old_text.is_empty() || new_text.is_empty() {
        return format_simple(old_text, new_text);
    }

    if too_large_to_refine(old_text, new_text) {
        return format_simple(old_text, new_text);
    }

    // Find diffs between adds and removals
<<<<<<< HEAD
    let old_prefix = StyledToken::new("-".to_string(), Style::Old);
    let mut old_tokens: Vec<StyledToken> = vec![];
    let new_prefix = StyledToken::new("+".to_string(), Style::New);
    let mut new_tokens: Vec<StyledToken> = vec![];
=======
    let mut old_tokens = Vec::new();
    let mut new_tokens = Vec::new();
>>>>>>> 1277ff42

    // Tokenize adds and removes before diffing them
    let mut tokenized_old = tokenizer::tokenize(old_text);
    let mut tokenized_new = tokenizer::tokenize(new_text);

    // Help visualize what actually happens in "No newline at end of file" diffs
    if old_text.ends_with('\n') && !new_text.ends_with('\n') {
        tokenized_old.insert(tokenized_old.len() - 1, "⏎");
    } else if new_text.ends_with('\n') && !old_text.ends_with('\n') {
        tokenized_new.insert(tokenized_new.len() - 1, "⏎");
    }

    let diff = tokenized_old.diff(&tokenized_new);
    let mut old_highlights = false;
    match diff {
        edit::Edit::Copy(tokens) => {
            for &token in tokens {
                // FIXME: "Copy" means that old and new are the same, why was
                // format_split() called on this non-difference?
                //
                // Get here using "git show 686f3d7ae | cargo run" with git 2.35.1
<<<<<<< HEAD
                old_tokens.push(StyledToken::new(token.to_string(), Style::Old));
                new_tokens.push(StyledToken::new(token.to_string(), Style::New));
=======
                old_tokens.push(StyledToken::new(token.to_string(), Style::Plain));
                new_tokens.push(StyledToken::new(token.to_string(), Style::Plain));
>>>>>>> 1277ff42
            }
        }
        edit::Edit::Change(diff) => {
            diff.into_iter()
                .map(|edit| {
                    match edit {
                        collection::Edit::Copy(token) => {
<<<<<<< HEAD
                            old_tokens.push(StyledToken::new(token.to_string(), Style::Old));
                            new_tokens.push(StyledToken::new(token.to_string(), Style::New));
                        }
                        collection::Edit::Insert(token) => {
                            new_tokens.push(StyledToken::new(token.to_string(), Style::NewInverse));
                        }
                        collection::Edit::Remove(token) => {
                            old_tokens.push(StyledToken::new(token.to_string(), Style::OldInverse));
                            old_highlights = true;
=======
                            old_tokens.push(StyledToken::new(token.to_string(), Style::Plain));
                            new_tokens.push(StyledToken::new(token.to_string(), Style::Plain));
                        }
                        collection::Edit::Insert(token) => {
                            new_tokens
                                .push(StyledToken::new(token.to_string(), Style::Highlighted));
                        }
                        collection::Edit::Remove(token) => {
                            old_tokens
                                .push(StyledToken::new(token.to_string(), Style::Highlighted));
>>>>>>> 1277ff42
                        }
                        collection::Edit::Change(_) => {
                            unimplemented!("Edit/Change/Change not implemented, help!")
                        }
                    };
                })
                .for_each(drop);
        }
    }

<<<<<<< HEAD
    bridge_consecutive_highlighted_tokens(&mut old_tokens);
    unhighlight_noisy_rows(&mut old_tokens);

    bridge_consecutive_highlighted_tokens(&mut new_tokens);
    let _new_unhighlighted = unhighlight_noisy_rows(&mut new_tokens);
    highlight_trailing_whitespace(&mut new_tokens);
    highlight_nonleading_tabs(&mut new_tokens);

    // FIXME: Do classical highlighting only if old_highlights || new_unhighlighted || count_lines(&old_tokens) != count_lines(&new_tokens)
    let highlighted_old_text: String = render(&old_prefix, &old_tokens);
    let highlighted_new_text: String = render(&new_prefix, &new_tokens);
=======
    let highlighted_old_text = render(&LINE_STYLE_OLD, old_tokens);
    let highlighted_new_text = render(&LINE_STYLE_NEW, new_tokens);
>>>>>>> 1277ff42

    return to_lines(&highlighted_old_text, &highlighted_new_text);
}

#[must_use]
fn to_lines(old: &str, new: &str) -> Vec<String> {
    let mut lines: Vec<String> = Vec::new();

    for highlighted_old_line in old.lines() {
        lines.push(highlighted_old_line.to_string());
    }
    if (!old.is_empty()) && !old.ends_with('\n') {
        let no_eof_newline_marker_guard = NO_EOF_NEWLINE_MARKER_HOLDER.lock().unwrap();
        let no_eof_newline_marker = no_eof_newline_marker_guard.as_ref().unwrap();
        lines.push(format!(
            "{NO_EOF_NEWLINE_COLOR}{no_eof_newline_marker}{NORMAL}"
        ));
    }

    for highlighted_new_line in new.lines() {
        lines.push(highlighted_new_line.to_string());
    }
    if (!new.is_empty()) && !new.ends_with('\n') {
        let no_eof_newline_marker_guard = NO_EOF_NEWLINE_MARKER_HOLDER.lock().unwrap();
        let no_eof_newline_marker = no_eof_newline_marker_guard.as_ref().unwrap();
        lines.push(format!(
            "{NO_EOF_NEWLINE_COLOR}{no_eof_newline_marker}{NORMAL}"
        ));
    }

    return lines;
}

#[cfg(test)]
mod tests {
    use super::*;

    #[cfg(test)]
    use pretty_assertions::assert_eq;

    #[test]
    fn test_simple_format_adds_and_removes() {
        let empty: Vec<String> = Vec::new();
        assert_eq!(format_simple("", ""), empty);

        // Test adds-only
        assert_eq!(
            format_simple("", "a\n"),
            ["".to_string() + NEW + "+a" + NORMAL]
        );
        assert_eq!(
            format_simple("", "a\nb\n"),
            [
                "".to_string() + NEW + "+a" + NORMAL,
                "".to_string() + NEW + "+b" + NORMAL,
            ]
        );

        // Test removes-only
        assert_eq!(
            format_simple("a\n", ""),
            ["".to_string() + OLD + "-a" + NORMAL]
        );
        assert_eq!(
            format_simple("a\nb\n", ""),
            [
                "".to_string() + OLD + "-a" + NORMAL,
                "".to_string() + OLD + "-b" + NORMAL,
            ]
        );
    }

    #[test]
    fn test_quote_change() {
        // FIXME: Get this from somewhere else?
        const NOT_INVERSE_VIDEO: &str = "\x1b[27m";

        let result = format(
            "<unchanged text between quotes>\n",
            "[unchanged text between quotes]\n",
        );
        assert_eq!(
            result,
            [
                format!(
                    "{OLD}-{INVERSE_VIDEO}<{NOT_INVERSE_VIDEO}unchanged text between quotes{INVERSE_VIDEO}>{NORMAL}"
                ),
                format!(
                    "{NEW}+{INVERSE_VIDEO}[{NOT_INVERSE_VIDEO}unchanged text between quotes{INVERSE_VIDEO}]{NORMAL}"
                ),
            ]
        )
    }

    #[test]
    fn test_almost_empty_changes() {
        let result = format("x\n", "");
        assert_eq!(result, [format!("{OLD}-x{NORMAL}"),]);

        let result = format("", "x\n");
        assert_eq!(result, [format!("{NEW}+x{NORMAL}"),]);
    }
}<|MERGE_RESOLUTION|>--- conflicted
+++ resolved
@@ -1,12 +1,9 @@
 use crate::line_collector::NO_EOF_NEWLINE_MARKER_HOLDER;
-<<<<<<< HEAD
 use crate::token_collector::{
     bridge_consecutive_highlighted_tokens, highlight_nonleading_tabs,
     highlight_trailing_whitespace, render, unhighlight_noisy_rows,
 };
-=======
-use crate::token_collector::{render, LINE_STYLE_NEW, LINE_STYLE_OLD};
->>>>>>> 1277ff42
+use crate::token_collector::{LINE_STYLE_NEW, LINE_STYLE_OLD};
 use crate::tokenizer;
 use crate::{
     constants::*,
@@ -93,15 +90,8 @@
     }
 
     // Find diffs between adds and removals
-<<<<<<< HEAD
-    let old_prefix = StyledToken::new("-".to_string(), Style::Old);
     let mut old_tokens: Vec<StyledToken> = vec![];
-    let new_prefix = StyledToken::new("+".to_string(), Style::New);
     let mut new_tokens: Vec<StyledToken> = vec![];
-=======
-    let mut old_tokens = Vec::new();
-    let mut new_tokens = Vec::new();
->>>>>>> 1277ff42
 
     // Tokenize adds and removes before diffing them
     let mut tokenized_old = tokenizer::tokenize(old_text);
@@ -123,13 +113,8 @@
                 // format_split() called on this non-difference?
                 //
                 // Get here using "git show 686f3d7ae | cargo run" with git 2.35.1
-<<<<<<< HEAD
-                old_tokens.push(StyledToken::new(token.to_string(), Style::Old));
-                new_tokens.push(StyledToken::new(token.to_string(), Style::New));
-=======
                 old_tokens.push(StyledToken::new(token.to_string(), Style::Plain));
                 new_tokens.push(StyledToken::new(token.to_string(), Style::Plain));
->>>>>>> 1277ff42
             }
         }
         edit::Edit::Change(diff) => {
@@ -137,17 +122,6 @@
                 .map(|edit| {
                     match edit {
                         collection::Edit::Copy(token) => {
-<<<<<<< HEAD
-                            old_tokens.push(StyledToken::new(token.to_string(), Style::Old));
-                            new_tokens.push(StyledToken::new(token.to_string(), Style::New));
-                        }
-                        collection::Edit::Insert(token) => {
-                            new_tokens.push(StyledToken::new(token.to_string(), Style::NewInverse));
-                        }
-                        collection::Edit::Remove(token) => {
-                            old_tokens.push(StyledToken::new(token.to_string(), Style::OldInverse));
-                            old_highlights = true;
-=======
                             old_tokens.push(StyledToken::new(token.to_string(), Style::Plain));
                             new_tokens.push(StyledToken::new(token.to_string(), Style::Plain));
                         }
@@ -158,7 +132,7 @@
                         collection::Edit::Remove(token) => {
                             old_tokens
                                 .push(StyledToken::new(token.to_string(), Style::Highlighted));
->>>>>>> 1277ff42
+                            old_highlights = true;
                         }
                         collection::Edit::Change(_) => {
                             unimplemented!("Edit/Change/Change not implemented, help!")
@@ -169,7 +143,6 @@
         }
     }
 
-<<<<<<< HEAD
     bridge_consecutive_highlighted_tokens(&mut old_tokens);
     unhighlight_noisy_rows(&mut old_tokens);
 
@@ -179,12 +152,8 @@
     highlight_nonleading_tabs(&mut new_tokens);
 
     // FIXME: Do classical highlighting only if old_highlights || new_unhighlighted || count_lines(&old_tokens) != count_lines(&new_tokens)
-    let highlighted_old_text: String = render(&old_prefix, &old_tokens);
-    let highlighted_new_text: String = render(&new_prefix, &new_tokens);
-=======
-    let highlighted_old_text = render(&LINE_STYLE_OLD, old_tokens);
-    let highlighted_new_text = render(&LINE_STYLE_NEW, new_tokens);
->>>>>>> 1277ff42
+    let highlighted_old_text: String = render(&LINE_STYLE_OLD, old_tokens);
+    let highlighted_new_text: String = render(&LINE_STYLE_NEW, new_tokens);
 
     return to_lines(&highlighted_old_text, &highlighted_new_text);
 }
